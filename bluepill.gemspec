--- conflicted
+++ resolved
@@ -21,13 +21,8 @@
 
   s.add_development_dependency 'bundler', '>= 1.0.10'
   s.add_development_dependency 'rake', '!= 0.9.0'
-<<<<<<< HEAD
-  s.add_development_dependency 'rspec', '~> 2.12.0'
+  s.add_development_dependency 'rspec', '~> 2.14'
   s.add_development_dependency 'faker', '~> 1.2'
-=======
-  s.add_development_dependency 'rspec', '~> 2.14'
-  s.add_development_dependency 'faker', '~> 0.9'
->>>>>>> b6498af2
   s.add_development_dependency 'yard', '~> 0.7'
 
   s.files            = `git ls-files`.split("\n")
